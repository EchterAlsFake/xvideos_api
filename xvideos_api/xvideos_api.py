--- conflicted
+++ resolved
@@ -22,7 +22,7 @@
 
 from bs4 import BeautifulSoup
 from functools import cached_property
-from base_api.base import Core, threaded, default, FFMPEG, setup_api
+from base_api.base import Core, threaded, default, FFMPEG
 from base_api.modules.download import legacy_download
 from base_api.modules.quality import Quality
 
@@ -335,14 +335,6 @@
 
 def main():
     parser = argparse.ArgumentParser(description="API Command Line Interface")
-<<<<<<< HEAD
-    parser.add_argument("--download", type=str, help="URL to download from")
-    parser.add_argument("--quality", type=str, help="The video quality (best,half,worst)", required=True)
-    parser.add_argument("--file", type=str, help="(Optional) Specify a file with URLs (separated with new lines)")
-    parser.add_argument("--downloader", type=str, help="The downloader for the segments (threaded,ffmpeg,default)", required=True)
-    parser.add_argument("--output", type=str, help="The output path (with filename)", required=True)
-    parser.add_argument("--add_video_title", type=bool, help="Whether to append the video title to the output path. (True,False)")
-=======
     parser.add_argument("--download", metavar="URL (str)", type=str, help="URL to download from")
     parser.add_argument("--quality", metavar="best,half,worst", type=str, help="The video quality (best,half,worst)",
                         required=True)
@@ -354,7 +346,6 @@
     parser.add_argument("--use-title", metavar="True,False", type=bool,
                         help="Whether to apply video title automatically to output path or not", required=True)
 
->>>>>>> c7c42ecf
     args = parser.parse_args()
 
     if args.download:
@@ -377,11 +368,5 @@
             path = Core().return_path(args=args, video=video)
             video.download(quality=args.quality, path=path, downloader=args.downloader)
 
-
 if __name__ == "__main__":
-    #main()
-
-    client = Client()
-    pornstar = client.get_pornstar("https://de.xvideos.com/pornstars/jasmine-jae2")
-    for video in pornstar.videos:
-        print(video.title)+    main()